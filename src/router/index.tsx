--- conflicted
+++ resolved
@@ -42,7 +42,6 @@
 	// },
 	{
 		path: '/',
-<<<<<<< HEAD
 		element: <Layout />,
 		children: [
 			{
@@ -61,21 +60,18 @@
 				path: 'editor',
 				element: <LowCodeEditor />,
 			},
-			{
-				path: 'ammo',
-				element: <AmmoDemo />,
-			},
-			{
-				path: 'three-editor',
-				element: <ThreeEditor />,
-			},
+		{
+			path: 'ammo',
+			element: <AmmoDemo />,
+		},
+		{
+			path: 'three-editor',
+			element: <ThreeEditor />,
+		},
 		],
 	},
 	{
 		path: '/login',
 		element: <Login />,
-=======
-		element: <ThreeEditor />,
->>>>>>> 85b4fdfb
 	},
 ]);